import wandb
import matplotlib.pyplot as plt
import pandas as pd
import numpy as np

from math import floor
from random import sample, random
from pymgrid import MicrogridGenerator as mg


class Microgrid:

    def __init__(
            self, n_participants: int, consumer_rate: float = 0.5, alpha: float = 0.333, beta: float = 0.333,
            k: float = 0.1, n_steps_avg: int = 24 * 30
    ):
        self._current_t = 0
        self.participants = []
        self.k = k
        self.beta = beta
        self.alpha = alpha
        self.n_steps_avg = n_steps_avg

        # Configure accumulator variables

        self.avg_consumer_cost, self.avg_prosumer_cost, self.avg_provider_cost, self.avg_operation_cost = 0, 0, 0, 0

        # Randomly generate participants (as microgrids)

        env = mg.MicrogridGenerator(nb_microgrid=n_participants)
        env.generate_microgrid(verbose=True)

        self.participants = env.microgrids

        # Apply the consumer_rate configuration

        n_consumers = floor(n_participants * consumer_rate)

        for i in range(n_consumers):
            self.participants[i].architecture['PV'] = 0
            self.participants[i]._pv_ts *= 0

        for i in range(n_participants):
            self.participants[i]._pv_ts = ((self.participants[i]._pv_ts - self.participants[i]._pv_ts.min()) /
                                           self.participants[i]._pv_ts.max()) * 6
            self.participants[i]._load_ts = ((self.participants[i]._load_ts - self.participants[i]._load_ts.min()) /
                                             self.participants[i]._load_ts.max()) * 6

        # Configure DataFrames for visualization

        self.df_operation_cost = pd.DataFrame(columns=['operation_cost'])
        self.df_sp_cost = pd.DataFrame(columns=['sp_cost'])
        self.df_prosumers_cost = pd.DataFrame(columns=['prosumers_cost'])
        self.df_consumers_cost = pd.DataFrame(columns=['consumers_cost'])
        self.df_coeff_a_t = pd.DataFrame(columns=['coeff_a_t'])
        self.df_coeff_p_t = pd.DataFrame(columns=['coeff_p_t'])

    def get_current_step_obs(self, size_of_slot: int = 24):
        """

        Get the states given a fixed time-slot

        :param size_of_slot: int
            Size in hours of a time-slot. TODO: Enable different time-slots sizes.
        :return: list
            List containing the measurements that form the state.
        """
        sum_e_t = 0  # total consumed energy that sp buys from UG
        d_h = []  # this is needed to compute c/p costs
        prosumers_surplus = []
        prosumers_shortage = []

        for participant in self.participants:
            participant_consumption = participant._load_ts.iloc[self.get_current_step()][0]
            participant_generation = participant._pv_ts.iloc[self.get_current_step()][0]

            # Demand is sometimes more than consumption or less than consumption

            demand_variation = 0.05 * participant_consumption if random() < 0.5 else -0.05 * participant_consumption
            participant_demand = participant_consumption + demand_variation

            d_h.append(participant_demand)

            # Check surplus constraints

            if participant.architecture['PV'] == 1:  # if this is prosumer
                surplus = participant_generation - participant_consumption
                if surplus > 0:
                    prosumers_surplus.append(surplus)
                    # es_t += surplus
                else:
                    prosumers_shortage.append(-surplus)
                    sum_e_t += -surplus
            elif participant_generation == 0:
                sum_e_t += participant_consumption
            # We might also do it as generation - demand

        # Compute the period of the day

        h_t = self.get_current_step() % size_of_slot + 1

        # Compute c_t: look at page 8 of the paper for better explanation

        d_h_t = np.mean(d_h)
        b_h = list(d_h_t * np.arange(0.25, 2, 0.25))
        b_h_t = sample(b_h, k=1)[0]  # return k-length list sampled from b_h
        alpha_t = 0.02

        c_t = alpha_t * sum_e_t + b_h_t * sum_e_t ** 2

        return np.sum(d_h), h_t, c_t, np.sum(prosumers_surplus), np.sum(
            prosumers_shortage), d_h, prosumers_surplus, prosumers_shortage

    def compute_current_step_cost(self, action: tuple, logging: bool = True):

        coeff_a_t, coeff_p_t = action
        d_t, h_t, c_t, es_t, p_s, d_h, prosumers_surplus, prosumers_shortage = self.get_current_step_obs()

        consumer_cost_t, prosumer_cost_t = self.compute_consumer_prosumer_cost(
            coeff_a_t=coeff_a_t, coeff_p_t=coeff_p_t, demand_list=d_h, prosumers_surplus=prosumers_surplus,
            prosumers_shortage=prosumers_shortage
        )
        provider_cost_t = self.service_provider_cost(
            c_t=c_t, coeff_a_t=coeff_a_t, coeff_p_t=coeff_p_t, prosumers_surplus=prosumers_surplus,
            prosumers_shortage=prosumers_shortage
        )

        cost_t = (1 - self.alpha - self.beta) * provider_cost_t
        cost_t += self.alpha * consumer_cost_t
        cost_t += self.beta * prosumer_cost_t

        # Accumulate the values for averaging

        self.avg_consumer_cost += consumer_cost_t
        self.avg_prosumer_cost += prosumer_cost_t
        self.avg_provider_cost += provider_cost_t
        self.avg_operation_cost += cost_t

        # Store data in DataFrames

        self.df_consumers_cost.loc[len(self.df_consumers_cost)] = consumer_cost_t
        self.df_prosumers_cost.loc[len(self.df_prosumers_cost)] = prosumer_cost_t
        self.df_sp_cost.loc[len(self.df_sp_cost)] = provider_cost_t
        self.df_operation_cost.loc[len(self.df_operation_cost)] = cost_t
        self.df_coeff_a_t.loc[len(self.df_coeff_a_t)] = coeff_a_t
        self.df_coeff_p_t.loc[len(self.df_coeff_p_t)] = coeff_p_t

<<<<<<< HEAD
        # wandb.log({
        #     "consumer_cost": consumer_cost_t,
        #     "prosumer_cost": prosumer_cost_t,
        #     "provider_cost": provider_cost_t,
        #     "operation_cost": cost_t,
        #     "coeff_a_t": coeff_a_t,
        #     "coeff_p_t": coeff_p_t,
        #     "utility_cost": c_t,
        # })
=======
        if logging:

            log_dict = {
                "current_t": self._current_t,
                "consumer_cost": consumer_cost_t,
                "prosumer_cost": prosumer_cost_t,
                "provider_cost": provider_cost_t,
                "operation_cost": cost_t,
                "coeff_a_t": coeff_a_t,
                "coeff_p_t": coeff_p_t,
                "utility_cost": c_t,
            }

            if self._current_t % self.n_steps_avg == 0:

                # Average the costs according to the defined n_steps_avg

                self.avg_consumer_cost /= self.n_steps_avg
                self.avg_prosumer_cost /= self.n_steps_avg
                self.avg_provider_cost /= self.n_steps_avg
                self.avg_operation_cost /= self.n_steps_avg

                # Add averages to the log dictionary

                log_dict["avg_consumer_cost"] = self.avg_consumer_cost
                log_dict["avg_prosumer_cost"] = self.avg_prosumer_cost
                log_dict["avg_provider_cost"] = self.avg_provider_cost
                log_dict["avg_operation_cost"] = self.avg_operation_cost

                # Reset the averages

                self.avg_consumer_cost = 0
                self.avg_prosumer_cost = 0
                self.avg_provider_cost = 0
                self.avg_operation_cost = 0

            wandb.log(log_dict)
>>>>>>> 1edf7f51

        # Advance one step

        self._current_t += 1

        d_t_next, h_t_next, c_t_next, es_t_next, p_s_next, _, _, _ = self.get_current_step_obs()

        return cost_t, d_t_next, h_t_next, c_t_next, es_t_next, p_s_next

    def compute_consumer_prosumer_cost(self, coeff_a_t: float, coeff_p_t: float, demand_list: list,
                                       prosumers_surplus: list, prosumers_shortage: list):

        total_consumer_cost = 0
        total_prosumer_cost = 0

        for participant_ix in range(len(self.participants)):

            participant_consumption = self.participants[participant_ix]._load_ts.iloc[self.get_current_step()][0]

            if self.participants[participant_ix].architecture['PV'] == 0:  # if this is consumer

                a_t = coeff_a_t * participant_consumption

                u_t = self.k * (demand_list[participant_ix] - participant_consumption) ** 2

                # Total cost of all consumers in the defined currency

                total_consumer_cost += u_t + a_t

            else:
                u_t = self.k * (demand_list[participant_ix] - participant_consumption) ** 2
                total_prosumer_cost += u_t

            participant_ix += 1

        total_prosumer_cost += coeff_a_t * np.sum(prosumers_shortage)
        total_prosumer_cost -= coeff_p_t * np.sum(prosumers_surplus)

        return total_consumer_cost, total_prosumer_cost

    def service_provider_cost(self, c_t: float, coeff_a_t: float, coeff_p_t: float, prosumers_surplus: list,
                              prosumers_shortage: list):

        sum_a_t = 0
        sum_p_t = 0

        # participant_ix = 0

        for participant in self.participants:
            participant_generation = participant._pv_ts.iloc[self.get_current_step()][0]
            if participant_generation == 0:
                participant_consumption = participant._load_ts.iloc[self.get_current_step()][0]
                sum_a_t += coeff_a_t * participant_consumption

        sum_p_t += coeff_p_t * np.sum(prosumers_surplus)
        sum_a_t += coeff_a_t * np.sum(prosumers_shortage)

        return c_t + sum_p_t - sum_a_t

    def get_current_step(self):
        """
            Returns the current time step. Allows running more than one year with the same data.
        Returns
        -------
            self.current_t: int
                Current microgrid time step
        """
        return self._current_t % 8760

    def set_current_step(self, time_step: int):
        """
            Set the time step to a certain point
        Parameters
        ----------
        time_step: int
            Value of the time step.
        """
        self._current_t = time_step

    def reset_current_step(self):
        """
            Resets the current time step.
        Returns
        -------
            None
        """
        self._current_t = 0

    def plot_sp_cost(self):
        self.df_sp_cost.plot()
        plt.show()

    def plot_consumers_cost(self):
        self.df_consumers_cost.plot()
        plt.show()

    def plot_prosumers_cost(self):
        self.df_prosumers_cost.plot()
        plt.show()

    def plot_operation_cost(self):
        self.df_operation_cost.plot()
        plt.show()

    def plot_coeff_a_t(self):
        self.df_coeff_a_t.plot()
        plt.show()

    def plot_coeff_p_t(self):
        self.df_coeff_p_t.plot()
        plt.show()

    def plot_all(self):
        self.plot_sp_cost()
        self.plot_consumers_cost()
        self.plot_prosumers_cost()
        self.plot_operation_cost()
        self.plot_coeff_a_t()
        self.plot_coeff_p_t()<|MERGE_RESOLUTION|>--- conflicted
+++ resolved
@@ -145,7 +145,6 @@
         self.df_coeff_a_t.loc[len(self.df_coeff_a_t)] = coeff_a_t
         self.df_coeff_p_t.loc[len(self.df_coeff_p_t)] = coeff_p_t
 
-<<<<<<< HEAD
         # wandb.log({
         #     "consumer_cost": consumer_cost_t,
         #     "prosumer_cost": prosumer_cost_t,
@@ -155,45 +154,44 @@
         #     "coeff_p_t": coeff_p_t,
         #     "utility_cost": c_t,
         # })
-=======
-        if logging:
-
-            log_dict = {
-                "current_t": self._current_t,
-                "consumer_cost": consumer_cost_t,
-                "prosumer_cost": prosumer_cost_t,
-                "provider_cost": provider_cost_t,
-                "operation_cost": cost_t,
-                "coeff_a_t": coeff_a_t,
-                "coeff_p_t": coeff_p_t,
-                "utility_cost": c_t,
-            }
-
-            if self._current_t % self.n_steps_avg == 0:
-
-                # Average the costs according to the defined n_steps_avg
-
-                self.avg_consumer_cost /= self.n_steps_avg
-                self.avg_prosumer_cost /= self.n_steps_avg
-                self.avg_provider_cost /= self.n_steps_avg
-                self.avg_operation_cost /= self.n_steps_avg
-
-                # Add averages to the log dictionary
-
-                log_dict["avg_consumer_cost"] = self.avg_consumer_cost
-                log_dict["avg_prosumer_cost"] = self.avg_prosumer_cost
-                log_dict["avg_provider_cost"] = self.avg_provider_cost
-                log_dict["avg_operation_cost"] = self.avg_operation_cost
-
-                # Reset the averages
-
-                self.avg_consumer_cost = 0
-                self.avg_prosumer_cost = 0
-                self.avg_provider_cost = 0
-                self.avg_operation_cost = 0
-
-            wandb.log(log_dict)
->>>>>>> 1edf7f51
+
+        # if logging:
+
+        #     log_dict = {
+        #         "current_t": self._current_t,
+        #         "consumer_cost": consumer_cost_t,
+        #         "prosumer_cost": prosumer_cost_t,
+        #         "provider_cost": provider_cost_t,
+        #         "operation_cost": cost_t,
+        #         "coeff_a_t": coeff_a_t,
+        #         "coeff_p_t": coeff_p_t,
+        #         "utility_cost": c_t,
+        #     }
+
+        #     if self._current_t % self.n_steps_avg == 0:
+
+        #         # Average the costs according to the defined n_steps_avg
+
+        #         self.avg_consumer_cost /= self.n_steps_avg
+        #         self.avg_prosumer_cost /= self.n_steps_avg
+        #         self.avg_provider_cost /= self.n_steps_avg
+        #         self.avg_operation_cost /= self.n_steps_avg
+
+        #         # Add averages to the log dictionary
+
+        #         log_dict["avg_consumer_cost"] = self.avg_consumer_cost
+        #         log_dict["avg_prosumer_cost"] = self.avg_prosumer_cost
+        #         log_dict["avg_provider_cost"] = self.avg_provider_cost
+        #         log_dict["avg_operation_cost"] = self.avg_operation_cost
+
+        #         # Reset the averages
+
+        #         self.avg_consumer_cost = 0
+        #         self.avg_prosumer_cost = 0
+        #         self.avg_provider_cost = 0
+        #         self.avg_operation_cost = 0
+
+        #     wandb.log(log_dict)
 
         # Advance one step
 
