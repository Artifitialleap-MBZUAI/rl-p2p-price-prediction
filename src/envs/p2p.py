import gym
import numpy as np
from gym import spaces

from src.components.microgrid import Microgrid

inf = np.float64('inf')


class P2P(gym.Env):

    def __init__(self, n_participants: int = 10):
        self._microgrid = Microgrid(n_participants=n_participants)

        """
            Limits of observation space:
            d_t => [0, inf]: Sum of all the prosumers/consumers demand
            h_t => [1, 24]: Period of the day
            c_t => [0, inf]: Service provider cost
            es_t => [0, inf]: Sum of the available surplus of energy
            p_s => [0, inf]: Sum of the prosumers' shortage
        """
        self.observation_space = spaces.Box(
            low=np.float32(np.array([0.0, 1.0, 0.0, 0.0, 0.0])),
            high=np.float32(np.array([inf, 24.0, inf, inf, inf])),
            dtype=np.float32
        )

        """
            Coefficients of pricing equations
            
            coeff_a_t => [0.2, ... 1.0]: Possible coefficients
            coeff_p_t => [0.2, ... 1.0]: Possible coefficients
        
        """
        self.action_space = spaces.Discrete(25)

        # Define the tuples for the actions, we generate all the possible values

        base_list = np.arange(0.2, 1.2, 0.2)

        self.action_tuples = [(a, b) for a in base_list for b in base_list]

        # for i in base_list:
        #     for j in base_list:
        #         self.action_tuples.append((i, j))

    def _observe(self):
        d_t, h_t, c_t, es_t, p_s, _, _, _ = self._microgrid.get_current_step_obs()

        return d_t, h_t, c_t, es_t, p_s

    def step(self, action):
        cost_t, d_t_next, h_t_next, c_t_next, es_t_next, p_s_next = self._microgrid.compute_current_step_cost(
            action=self.action_tuples[action]
        )

        state = d_t_next, h_t_next, c_t_next, es_t_next, p_s_next
        reward = -cost_t
        done = self._microgrid.get_current_step() == 24 * 365-1
        info = {}

        if done:
            self.render()

        return state, reward, done, info

    def reset(self):
        self._microgrid.reset_current_step()
        return self._observe()

    def render(self, mode="human"):
<<<<<<< HEAD
        #self._microgrid.plot_all()
        pass
=======
        self._microgrid.plot_all()


class P2PA2C(gym.Env):

    def __init__(self, n_participants: int = 10, logging: bool = True):
        """
            Gym environment to simulate a P2P Microgrid scenario
        """

        self.logging = logging
        self._microgrid = Microgrid(n_participants=n_participants)

        """
            Limits of observation space:
            d_t => [0, inf]: Sum of all the prosumers/consumers demand
            h_t => [1, 24]: Period of the day
            c_t => [0, inf]: Service provider cost
            es_t => [0, inf]: Sum of the available surplus of energy
            p_s => [0, inf]: Sum of the prosumers' shortage
        """
        self.observation_space = spaces.Box(
            low=np.float32(np.array([0.0, 1.0, 0.0, 0.0, 0.0])),
            high=np.float32(np.array([inf, 24.0, inf, inf, inf])),
            dtype=np.float32
        )

        """
            Coefficients of pricing equations

            coeff_a_t_mean => [0.2,1.2]: at mean
            coeff_a_t_stdd => [0.2,1.2]: at standard deviation
            coeff_p_t_mean => [0.2,1.2]: pt mean
            coeff_p_t_stdd => [0.2,1.2]: pt standard deviation

        """
        self.action_space = spaces.Box(
            low=0.2,
            high=1.2,
            shape=(4,),
            dtype=np.float32
        )

    def _observe(self):
        d_t, h_t, c_t, es_t, p_s, _, _, _ = self._microgrid.get_current_step_obs()

        return d_t, h_t, c_t, es_t, p_s

    def step(self, action: tuple):
        cost_t, d_t_next, h_t_next, c_t_next, es_t_next, p_s_next = self._microgrid.compute_current_step_cost(
            action=action, logging=self.logging
        )

        state = d_t_next, h_t_next, c_t_next, es_t_next, p_s_next
        reward = -cost_t
        done = False
        info = {}

        if done:
            self.render()

        return state, reward, done, info

    def reset(self):
        self._microgrid.reset_current_step()
        return self._observe(), 0, False, {}

    def render(self, mode="human"):
        self._microgrid.plot_all()

    def set_logging(self, enabled: bool):
        self.logging = enabled

    def restore(self, time_step: int):
        self._microgrid.set_current_step(time_step=time_step)
>>>>>>> 1edf7f51
<|MERGE_RESOLUTION|>--- conflicted
+++ resolved
@@ -70,83 +70,80 @@
         return self._observe()
 
     def render(self, mode="human"):
-<<<<<<< HEAD
         #self._microgrid.plot_all()
         pass
-=======
-        self._microgrid.plot_all()
+        # self._microgrid.plot_all()
 
 
-class P2PA2C(gym.Env):
+# class P2PA2C(gym.Env):
 
-    def __init__(self, n_participants: int = 10, logging: bool = True):
-        """
-            Gym environment to simulate a P2P Microgrid scenario
-        """
+#     def __init__(self, n_participants: int = 10, logging: bool = True):
+#         """
+#             Gym environment to simulate a P2P Microgrid scenario
+#         """
 
-        self.logging = logging
-        self._microgrid = Microgrid(n_participants=n_participants)
+#         self.logging = logging
+#         self._microgrid = Microgrid(n_participants=n_participants)
 
-        """
-            Limits of observation space:
-            d_t => [0, inf]: Sum of all the prosumers/consumers demand
-            h_t => [1, 24]: Period of the day
-            c_t => [0, inf]: Service provider cost
-            es_t => [0, inf]: Sum of the available surplus of energy
-            p_s => [0, inf]: Sum of the prosumers' shortage
-        """
-        self.observation_space = spaces.Box(
-            low=np.float32(np.array([0.0, 1.0, 0.0, 0.0, 0.0])),
-            high=np.float32(np.array([inf, 24.0, inf, inf, inf])),
-            dtype=np.float32
-        )
+#         """
+#             Limits of observation space:
+#             d_t => [0, inf]: Sum of all the prosumers/consumers demand
+#             h_t => [1, 24]: Period of the day
+#             c_t => [0, inf]: Service provider cost
+#             es_t => [0, inf]: Sum of the available surplus of energy
+#             p_s => [0, inf]: Sum of the prosumers' shortage
+#         """
+#         self.observation_space = spaces.Box(
+#             low=np.float32(np.array([0.0, 1.0, 0.0, 0.0, 0.0])),
+#             high=np.float32(np.array([inf, 24.0, inf, inf, inf])),
+#             dtype=np.float32
+#         )
 
-        """
-            Coefficients of pricing equations
+#         """
+#             Coefficients of pricing equations
 
-            coeff_a_t_mean => [0.2,1.2]: at mean
-            coeff_a_t_stdd => [0.2,1.2]: at standard deviation
-            coeff_p_t_mean => [0.2,1.2]: pt mean
-            coeff_p_t_stdd => [0.2,1.2]: pt standard deviation
+#             coeff_a_t_mean => [0.2,1.2]: at mean
+#             coeff_a_t_stdd => [0.2,1.2]: at standard deviation
+#             coeff_p_t_mean => [0.2,1.2]: pt mean
+#             coeff_p_t_stdd => [0.2,1.2]: pt standard deviation
 
-        """
-        self.action_space = spaces.Box(
-            low=0.2,
-            high=1.2,
-            shape=(4,),
-            dtype=np.float32
-        )
+#         """
+#         self.action_space = spaces.Box(
+#             low=0.2,
+#             high=1.2,
+#             shape=(4,),
+#             dtype=np.float32
+#         )
 
-    def _observe(self):
-        d_t, h_t, c_t, es_t, p_s, _, _, _ = self._microgrid.get_current_step_obs()
+#     def _observe(self):
+#         d_t, h_t, c_t, es_t, p_s, _, _, _ = self._microgrid.get_current_step_obs()
 
-        return d_t, h_t, c_t, es_t, p_s
+#         return d_t, h_t, c_t, es_t, p_s
 
-    def step(self, action: tuple):
-        cost_t, d_t_next, h_t_next, c_t_next, es_t_next, p_s_next = self._microgrid.compute_current_step_cost(
-            action=action, logging=self.logging
-        )
+#     def step(self, action: tuple):
+#         cost_t, d_t_next, h_t_next, c_t_next, es_t_next, p_s_next = self._microgrid.compute_current_step_cost(
+#             action=action, logging=self.logging
+#         )
 
-        state = d_t_next, h_t_next, c_t_next, es_t_next, p_s_next
-        reward = -cost_t
-        done = False
-        info = {}
+#         state = d_t_next, h_t_next, c_t_next, es_t_next, p_s_next
+#         reward = -cost_t
+#         done = False
+#         info = {}
 
-        if done:
-            self.render()
+#         if done:
+#             self.render()
 
-        return state, reward, done, info
+#         return state, reward, done, info
 
-    def reset(self):
-        self._microgrid.reset_current_step()
-        return self._observe(), 0, False, {}
+#     def reset(self):
+#         self._microgrid.reset_current_step()
+#         return self._observe(), 0, False, {}
 
-    def render(self, mode="human"):
-        self._microgrid.plot_all()
+#     def render(self, mode="human"):
+#         self._microgrid.plot_all()
 
-    def set_logging(self, enabled: bool):
-        self.logging = enabled
+#     def set_logging(self, enabled: bool):
+#         self.logging = enabled
 
-    def restore(self, time_step: int):
-        self._microgrid.set_current_step(time_step=time_step)
->>>>>>> 1edf7f51
+#     def restore(self, time_step: int):
+#         self._microgrid.set_current_step(time_step=time_step)